# Copyright (c) 2017, Teriks
# All rights reserved.
#
# pake is distributed under the following BSD 3-Clause License
#
# Redistribution and use in source and binary forms, with or without modification, are permitted provided that the following conditions are met:
#
# 1. Redistributions of source code must retain the above copyright notice, this list of conditions and the following disclaimer.
#
# 2. Redistributions in binary form must reproduce the above copyright notice, this list of conditions and the following disclaimer in the documentation and/or other materials provided with the distribution.
#
# 3. Neither the name of the copyright holder nor the names of its contributors may be used to endorse or promote products derived from this software without specific prior written permission.
#
# THIS SOFTWARE IS PROVIDED BY THE COPYRIGHT HOLDERS AND CONTRIBUTORS "AS IS" AND ANY EXPRESS OR IMPLIED WARRANTIES, INCLUDING, BUT NOT
# LIMITED TO, THE IMPLIED WARRANTIES OF MERCHANTABILITY AND FITNESS FOR A PARTICULAR PURPOSE ARE DISCLAIMED. IN NO EVENT SHALL THE COPYRIGHT
# HOLDER OR CONTRIBUTORS BE LIABLE FOR ANY DIRECT, INDIRECT, INCIDENTAL, SPECIAL, EXEMPLARY, OR CONSEQUENTIAL DAMAGES (INCLUDING, BUT NOT
# LIMITED TO, PROCUREMENT OF SUBSTITUTE GOODS OR SERVICES; LOSS OF USE, DATA, OR PROFITS; OR BUSINESS INTERRUPTION) HOWEVER CAUSED AND ON
# ANY THEORY OF LIABILITY, WHETHER IN CONTRACT, STRICT LIABILITY, OR TORT (INCLUDING NEGLIGENCE OR OTHERWISE) ARISING IN ANY WAY OUT OF THE USE
# OF THIS SOFTWARE, EVEN IF ADVISED OF THE POSSIBILITY OF SUCH DAMAGE.

__author__ = 'Teriks'
__copyright__ = 'Copyright (c) 2016 Teriks'
__license__ = 'Three Clause BSD'
<<<<<<< HEAD
__version__ = '0.5.0.0'
=======
__version__ = '0.4.1.0'
>>>>>>> 593e9508

from .filehelper import FileHelper

from .graph import CyclicGraphException

from .pake import \
    pattern, \
    glob, \
    Pake, \
    TaskContext, \
    MultitaskContext, \
    TaskGraph, \
    UndefinedTaskException, \
    RedefinedTaskException, \
    TaskException, \
    InputFileNotFoundException, \
    MissingOutputFilesException

from .process import SubprocessException

from .program import \
    run, \
    init, \
    is_init, \
    PakeUninitializedException, \
    get_subpake_depth, \
    get_max_jobs, \
    get_init_file, \
    get_init_dir

from .subpake import subpake, export

__all__ = [
    'init',
    'is_init',
    'run',
    'get_subpake_depth',
    'get_max_jobs',
    'get_init_file',
    'get_init_dir',
    'export',
    'subpake',
    'Pake',
    'TaskContext',
    'MultitaskContext',
    'TaskGraph',
    'pattern',
    'glob',
    'FileHelper',
    'TaskException',
    'InputFileNotFoundException',
    'MissingOutputFilesException',
    'UndefinedTaskException',
    'RedefinedTaskException',
    'PakeUninitializedException',
    'CyclicGraphException',
    'SubprocessException'
]<|MERGE_RESOLUTION|>--- conflicted
+++ resolved
@@ -21,11 +21,7 @@
 __author__ = 'Teriks'
 __copyright__ = 'Copyright (c) 2016 Teriks'
 __license__ = 'Three Clause BSD'
-<<<<<<< HEAD
-__version__ = '0.5.0.0'
-=======
 __version__ = '0.4.1.0'
->>>>>>> 593e9508
 
 from .filehelper import FileHelper
 
